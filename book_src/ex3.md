--- conflicted
+++ resolved
@@ -9,19 +9,12 @@
 The objects have a fairly consistent behavior, while the four background layers behave differently depending on the "video mode" that you set in the display control.
 That's reason enough to focus on the objects first.
 
-<<<<<<< HEAD
 ### Are They Objects Or Are They Sprites?
 
 The objects are sometimes called "sprites".
 GBATEK calls them objects, and mGBA (v0.10 at least) calls them sprites.
 Some people care about the difference between the two terms, but I don't.
 I'm just going to say "object" most of the time in this series because the data for them is called the "object active memory".
-=======
-Small additonal note: "objects" are sometimes called "sprites" too.
-Depending on who you ask the two words are either completely interchangable *or* they have important differences.
-What exactly the difference is can depend on who you ask.
-I don't really care myself, so I'm just going to stick to "objects" as often as I can in this tutorial and not worry about it.
->>>>>>> 92fa6fcd
 
 ## Display Control
 
@@ -268,11 +261,7 @@
 
 Here's where things get kinda weird.
 An object's attributes (most of which we'll cover lower down) include a "Tile ID" for the base tile of the object.
-<<<<<<< HEAD
 These tile id values are used as a 32 byte index, regardless of if the object uses 4bpp or 8bpp drawing.
-=======
-These tile id values are used as an index for 32 byte offsetting, regardless of 4bpp or 8bpp.
->>>>>>> 92fa6fcd
 This means that they line up perfectly with a 4bpp view of the tile data, and we get 1024 IDs.
 
 ```rust
@@ -354,15 +343,7 @@
 And then that pattern repeats 32 times.
 It's a little strange, but the hardware does what it does.
 
-<<<<<<< HEAD
 We can use use several `VolSeries` declarations to model this.
-=======
-Once again we'll use a `VolSeries` to model this.
-We can make one declaration per attribute series.
-Attribute 0 will be at the "base" of the OAM region,
-with attribute 1 being offset by 2 bytes (the size of a `u16`),
-and attribute 2 being offset by 4 bytes (the size of two `u16`).
->>>>>>> 92fa6fcd
 
 ```rust
 // in lib.rs
@@ -388,7 +369,6 @@
   unsafe { VolSeries::new(0x0700_0000) };
 ```
 
-<<<<<<< HEAD
 Using the `ObjAttr` type and `OBJ_ATTRS` series would make it so that all three object attribute fields get accessed.
 If you're only intending to update the position of an object (in attributes 0 and 1) without touching attribute 2, then maybe you'd care.
 It's pretty unlikely to matter, but maybe.
@@ -396,41 +376,6 @@
 Let's go over the actual properties within each object attribute field.
 
 ### Object Attribute 0
-=======
-This is definitely one of those "it depends on how you want to do it" things.
-
-### Object Attribute 0
-
-| Bit(s) | Setting |
-|:-:|:-|
-| 0-7  | Y coordinate (8 bits) |
-| 8    | Affine flag |
-| 9    | Double size (affine) OR invisible (non-affine) |
-| 10-11| Mode: Normal, Semi-transparent, Window |
-| 12   | Mosaic flag |
-| 13   | Use 8bpp |
-| 14-15| Orientation: Square, Horizontal, Vertical |
-
-The Y coordinate is explained in the "Object Positioning", below.
-
-The Affine flag in Bit 8 determines if the object will use affine display.
-We're going to leave all discussion of affine drawing for a later lesson.
-
-Bit 9 can make an affine object double size, or it can make a non-affine object invisible.
-It might be easier to think of bits 8 and 9 as being "one value" which sets one of four styles,
-but mGBA's debug viewer shows them as two separate flags so I'm going to list them as two separate flags.
-
-The objects's Mode sets which special effect the object should be part of.
-We'll talk about blending effects and the window effect later on, but now you know what bits are involed on the object side.
-
-Similarly, you can have an object enable the mosaic effect, but special effects are some future lesson.
-
-The 8bpp flag sets if the object's tile data should be interpreted as 8bpp or 4bpp.
-Each object can decide for itself which mode to use.
-
-Finally, each object gets an "Orientation", which GBATEK calls the "Shape".
-This is combined with the object's Size (see below) to determine the object's dimensions.
->>>>>>> 92fa6fcd
 
 * Bits 0 through 7 are the Y coordinate of the *top-left corner* of the object.
   The screen is 160 pixels tall, and the coordinates wrap.
@@ -461,7 +406,6 @@
 | Shape 1 | 16x8 | 32x8 | 32x16 | 64x32 |
 | Shape 2 | 8x16 | 8x32 | 16x32 | 32x64 |
 
-<<<<<<< HEAD
 ### Object Attribute 1
 
 * Bits 0 through 8 are the X coordinate of the *top-left corner* of the object.
@@ -495,83 +439,6 @@
 
 Objects with a lower index are processed first.
 If you run out of object rendering cycles any unprocessed objects won't be drawn.
-=======
-| Bit(s) | Setting |
-|:-:|:-|
-| 0-8  | X coordinate (9 bits) |
-| 9-13 | Affine entry index (affine only) |
-| 12   | Horizontal flip flag (non-affine) |
-| 13   | Vertical flip flag (non-affine) |
-| 14-15| Size: 0 to 4 (see below) |
-
-The X coordinate is explained in the "Object Positioning", below.
-
-The Affine Entry index determines which affine transform matrix an affine object uses.
-Since we, again, won't touch affine stuff until later, we can ignore that for now.
-
-If an object is *not* in affine mode, you can apply a plain veritcal and/or horizontal flip to the object using bits 12 and 13.
-
-The object's Size, when combined with the Orientation (see above) sets the object's width and height:
-
-| Size | Square | Horizontal | Vertical |
-|:-:|:-:|:-:|:-:|
-| 0 | 8x8 | 16x8 | 8x16 |
-| 1 | 16x16 | 32x8 | 8x32 |
-| 2 | 32x32 | 32x16 | 16x32 |
-| 3 | 64x64 | 64x32 | 32x64 |
-
-### Object Attribute 2
-
-| Bit(s) | Setting |
-|:-:|:-|
-| 0-9  | Base Tile ID (10 bits, `0..=1023`) |
-| 10-11| Priority (lower is closer to the viewer) |
-| 12-15| Palbank index (if 4bpp) |
-
-The tile selection for objects can be a little strange at first.
-
-* You pick a base tile index to start with. This determines the upper left tile of the object (the upper left 8x8).
-* If the object is wider than 8 pixels, additional tiles at +1 index each are used to fill in the rest of the row.
-* If the object is taller than 8 pixels, additional tiles are used to fill in the following rows.
-  * When the Display Control is set for linear object tile mapping ("1d mapping"), each following row is +1 tile index from the index of the *last* tile in the previous row.
-  * When the Display Control is *not* set for linear object tiles ("2d mapping"), each following row is +32 tile indexes from the *first* tile in the previous row.
-
-That can be a little confusing at first, so here's a small diagram.
-
-```
-// offsets for 1d / linear tiles
- 0   1   2   3
- 4   5   6   7
- 8   9  10  11
-12  13  14  15
-
-// offsets for 2d / non-linear 
- 0   1   2   3
-32  33  34  35
-64  65  66  67
-96  97  98  99
-```
-
-I think the origonal idea here was that if you imagine the object tile region to be specifically a 32 tile wide space of 32 rows, well then the 2d mapping mode *might* work well for you.
-All the source "sprite sheet" art can be transformed into memory relatively "as is", and a 2x2 or 4x4 or whatever size object can just be picked out of a spot in the sprite sheet and the rest of the tiles will fill in properly.
-I've never talked to a nintendo dev, but I think that was the idea.
-
-Either way, I don't think that the 2d layout style is really for me.
-I think that it's much easier to just use the 1d style and set up any art data apropriately during the compilation.
-
-This is another one of those "any style can work" things.
-The hardware doesn't care which one you pick, as long as all the settings line up you'll see a picture.
-
-### Object Positioning
-
-The X and Y coordinates of an object set the position of its *upper left* corner.
-The Y axis increases *downward*, and the X axis increases *rightward*.
-Object coordinates use wrapping integer addition both vertically and horizontally.
-This means that it's usually most useful to think of coordinate values as being signed values, but using unsigned values will give the same result.
-One minor problem is that Rust doesn't have a native `i9` datatype.
-If we use an `i16` and mask the lowest 9 bits into the attribute bits then we'll get the right bits in the end.
-It's a little bit awkward, but not really that bad.
->>>>>>> 92fa6fcd
 
 ## Showing Static Objects
 
